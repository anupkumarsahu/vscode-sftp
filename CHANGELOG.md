--- conflicted
+++ resolved
@@ -1,14 +1,10 @@
-<<<<<<< HEAD
-## 1.0.2 - 2017-01-30
+## 1.0.2 - 2018-01-30
 * Add FTPS support.
 * Add passphrase/password dialog support.
 * Fix config not found error after config file changed.
 * Fix `sftp config` failed to show created config file in vscode.
 
-## 1.0.0 - 2017-01-26
-=======
 ## 1.0.0 - 2018-01-26
->>>>>>> 89af0f9e
 🎉🎉🎉This release include some new features, bugfixs and improvements. It may be bring some new bugs, welcome to feedback.
 
 ### New Features
