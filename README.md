# sftp sync extension for VS Code
Very simple reuqire just three lines of config! Very fast finished in a blink.

## Features

* Multiple configs
* Browser remote files
* Compare a local file with remote file.
* Sync directory to remote
* Sync directory to local
* Download file/directory to local
* Upload file/directory to remote
* Upload to remote on save
* Dual authentication
* Watch project directory for external changes and automatically update remote

## Usage
1. `Ctrl+Shift+P` on Windows/Linux open command palette, run `SFTP: config` command.
2. Run command on editor context menu or explorer context menu.

*Note1* ：A command must run with a target(file or directory). When Running command within command palette it will ask you to select a folder.

*Note2* ：Sync commands will only be available to a directory. Try not to bind shortcuts to those commands because there is no way to figure out the target directory.

### Commands
| Command              | Description                                  |Detailed description|
| -------------------- |----------------------------------------------|---------------|
| `SFTP: Config`         | create a new config file at workspace root  | see below for an explained config file |
| `SFTP: Upload`         | upload file/directory                       | copies selected files from the local to the remote directory, overwriting the remote ones. Files that are only present on the remote side won't be affected. Files that are only present on the local side will be created remotely|
| `SFTP: Download`       | download file/directory                     | same as above, but in the opposite direction |
| `SFTP: Sync To Remote` | sync local directory to remote               | only available for directories. Copies common files (that exist on both sides) from local dir to remote, overwriting destination. If syncMode is set to full, files that exist only on the local side will be created remotely, and files that exist only on the remote side will be deleted|
| `SFTP: Sync To Local`  | sync remote directory to local               | same as above, but in the opposite direction|
  
## Config

### Example
You are even not required to config a password!
```json
{
  "host": "host",
  "username": "username",
  "remotePath": "/remote/workspace", 
}
```
You can also use an array of configs in the config file.
```json
[
  {
    "context": "/workspace/a",
    "host": "host",
    "username": "username",
    "password": "password",
    "remotePath": "/remote/workspace/a", 
  },
  {
    "context": "/workspace/b",
    "host": "host",
    "username": "username",
    "password": "password",
    "remotePath": "/remote/workspace/b", 
  }
]
```

### Full Config
```js
{
  // string - A path relative to the vsode workspace root folder.
  context: '.',
 
  // string - sftp or ftp
  protocol: "sftp", 
 
  // string - Hostname or IP address of the server.
  host: "host",

  // integer - Port number of the server.
  port: 22,

  // string - Username for authentication.
  username: "username",

   // string - Password for password-based user authentication.
  password: null,

  // string - The absolute path on remote
  remotePath: "/", 

  // integer - How long (in milliseconds) to wait for the connect to complete. 
  connectTimeout: 10000,

  // boolean - Upload on every save operation of VS code 
  uploadOnSave: false,
<<<<<<< HEAD

  // boolean - Download when a file opens
=======
  
  // boolean - Download the file from the remote server whenever it is opened 
>>>>>>> 8211dd73
  downloadOnOpen: false,
 
  // string - Set to 'update' so 'sync command' will only affect thoes files exist in both local and server. Set to 'full', 'sync' will be same as 'download/upload' besides deleting file not exist in origin from target.
  syncMode: 'update',

  // string[] - Same behavior as gitignore, all path reltative to context of the current config
  ignore: [],

  // object - Default: null. 
  watcher: {
    //  string - glob patterns that are watched and when edited outside of the VS cdoe editor are processed. Set `uploadOnSave` to false when you watch everything.
    files: "", 
  
    // boolean - upload when file changed
    autoUpload: true,

    // boolean - delete when file removed
    autoDelete: true
  }，
 
  // number - Lower concurrency could get more stability because some client/server have some sort of configured/hard coded limit. 
  concurrency: 512
}
```
#### SFTP only Config
```js
{
  // string - Path to ssh-agent's UNIX socket for ssh-agent-based user authentication.  Windows users: set to 'pageant' for authenticating with Pageant or (actual) path to a cygwin "UNIX socket".
  agent: null, 

  // string - Absolute path to user private key.
  privateKeyPath: null, 

  // mixed - For an encrypted private key, this is the passphrase string used to decrypt it. Set to true for enable passphrase dialog. This will prevent from using cleartext passphrase in this config.
  passphrase: null,

  // boolean - Set to true for enable verifyCode dialog. Keyboard interaction authentication mechanism. For example using Google Authentication (Multi factor)
  // (requires the server to have keyboard-interactive authentication enabled)
  interactiveAuth: false, 

  // Explicit overrides for the default transport layer algorithms used for the connection.
  algorithms: {
    "kex": [
      "ecdh-sha2-nistp256",
      "ecdh-sha2-nistp384",
      "ecdh-sha2-nistp521",
      "diffie-hellman-group-exchange-sha256",
      "diffie-hellman-group14-sha1"
    ],
    "cipher": [
      "aes128-ctr",
      "aes192-ctr",
      "aes256-ctr",
      "aes128-gcm",
      "aes128-gcm@openssh.com",
      "aes256-gcm",
      "aes256-gcm@openssh.com"
    ],
    "serverHostKey": [
      "ssh-rsa",
      "ecdsa-sha2-nistp256",
      "ecdsa-sha2-nistp384",
      "ecdsa-sha2-nistp521"
    ],
    "hmac": [
      "hmac-sha2-256",
      "hmac-sha2-512",
      "hmac-sha1"
    ]
  }
}
```

#### FTP only Config
```js
{
  // mixed - Set to true for both control and data connection encryption, 'control' for control connection encryption only, or 'implicit' for implicitly encrypted control connection (this mode is deprecated in modern times, but usually uses port 990)
  secure: false,
  
  // object - Additional options to be passed to tls.connect(). Default: (null) see https://nodejs.org/api/tls.html#tls_tls_connect_options_callback
  secureOptions: null, 

  // boolean - ftp passive mode
  passive: false, 
}
```

-----------------------------------------------------------------------------------------------------------

## Known Issues

### Issue
ENFILE: file table overflow ...
### Solution
MacOS has a harsh limit on the number of open files. Run these commands:
```bash
echo kern.maxfiles=65536 | sudo tee -a /etc/sysctl.conf
echo kern.maxfilesperproc=65536 | sudo tee -a /etc/sysctl.conf
sudo sysctl -w kern.maxfiles=65536
sudo sysctl -w kern.maxfilesperproc=65536
ulimit -n 65536
```<|MERGE_RESOLUTION|>--- conflicted
+++ resolved
@@ -91,13 +91,8 @@
 
   // boolean - Upload on every save operation of VS code 
   uploadOnSave: false,
-<<<<<<< HEAD
-
-  // boolean - Download when a file opens
-=======
   
   // boolean - Download the file from the remote server whenever it is opened 
->>>>>>> 8211dd73
   downloadOnOpen: false,
  
   // string - Set to 'update' so 'sync command' will only affect thoes files exist in both local and server. Set to 'full', 'sync' will be same as 'download/upload' besides deleting file not exist in origin from target.
