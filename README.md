# sftp sync extension for VS Code
Very simple and intuitive and works.

## Features

* multiple config
* dual authentication
* sync directory to remote
* sync directory to local
* download file/directory to local
* upload file/directory to remote
* upload to remote on save
* watch project directory for external changes and automatically update remote
* multiple file format support(file, directory, symbolic link)

## Usage
1. `Ctrl+Shift+P` on Windows/Linux open command palette, run `SFTP: config` command.
2. Run command on editor context menu or explorer context menu.

*Note1* ：A command must run with a target(file or directory). When Running command within command palette it will ask you to select a folder.

*Note2* ：Sync commands will only be available to a directory. Try not to bind shortcuts to those commands because there is no way to figure out the target directory.

### Commands
| Command              | Description                                  |Detailed description|
| -------------------- |----------------------------------------------|---------------|
| `SFTP: Config`         | create a new config file at workspace root  | see below for an explained config file |
| `SFTP: Upload`         | upload file/directory                       | copies selected files from the local to the remote directory, overwriting the remote ones. Files that are only present on the remote side won't be affected. Files that are only present on the local side will be created remotely|
| `SFTP: Download`       | download file/directory                     | same as above, but in the opposite direction |
| `SFTP: Sync To Remote` | sync local directory to remote               | only available for directories. Copies common files (that exist on both sides) from local dir to remote, overwriting destination. If syncMode is set to full, files that exist only on the local side will be created remotely, and files that exist only on the remote side will be deleted|
| `SFTP: Sync To Local`  | sync remote directory to local               | same as above, but in the opposite direction|
  
## config
```js
// default config
{
  // an absolute local path, default to the root path of a vsode workspace
  context: '/an/absolute/localpath',
 
  /************************
  * CONNECTION PARAMETERS *
  ************************/
  
  host: "host",
  port: 22,
  username: "username",
  password: "password",
  protocol: "sftp", // sftp or ftp

  /**
   * string - Path to ssh-agent's UNIX socket for ssh-agent-based user authentication.
   * Windows users: set to 'pageant' for authenticating with Pageant or (actual) path to a cygwin "UNIX socket.
   */
  agent: null, 
  privateKeyPath: null, // absolute path to user private key
  passphrase: null,
  passive: false, // ftp passive mode

  // try interactive authentication, useful for dual auth. 
  // (requires the server to have keyboard-interactive authentication enabled)
  interactiveAuth: true, 

 /*******************************
 * SYNCING, UPLOAD AND DOWNLOAD *
 *******************************/
 
  /**
   * The corresponding remote path of the context
   * Example:
   *
   * Local directory structure:
   *  |-a
   *    |-.vscode/sftp.json
   *    |-b
   *      |-c.txt
   *  
   *  Config file 
   *    {
   *      ...
   *      remotePath: '/home/test',
   *      ...
   *    }
   *    
   *  Running command 'sync to remote' at `c.txt` will result in copying /a/b/c.txt => /home/test/b/c.txt
   *  Explanation:
   *    {config file path} => /a/.vscode/sftp.json
   *    {context} => /a
   *    {local file path} => /a/b/c.txt
   *    {local Path relative to `context`} => b/c.txt
   *    {configed remotePath} => '/home/test'
   *    {final remotePath} => '/home/test/b/c.txt'
   */ 
  remotePath: "/", 
  uploadOnSave: false,


  /**
   *  available values: update | full
   *  update: sync existing files only (it only affects files that exist on both sides)
   *  full: sync existing files + remove files deleted from the source that are still present at 
   *    the destination + create files that exist on the source and are missing at the destination
   *  If you want just to sync existing files and add missing files, use the `upload` command!
   *  Note: this option only affects the `Sync to remote/local` commands, not `Download` or `Upload`
   */ 
  syncMode: 'update',

  /** 
   * Detailed example of how sync/upload/download work. Assume we have the following directories:
   *
   * source-dir
   * |-s1.txt (file that exists only at source)
   * |-common.txt
   * dest-dir
   * |-d1.txt (file that exists only at destination)
   * |-common.txt (common file between source-dir and dest-dir)
   * 
   * DOWNLOAD and UPLOAD are copy operations from one side to the other. They only overwrite and create
   *   files on the destination, without deleting anything.
   *
   * If we download source-dir to dest-dir, the dest-dir will be:
   * dest-dir
   * |-s1.txt (copied from source)
   * |-d1.txt
   * |-common.txt (overwritten with the contents of the same file from source-dir)
   *
   * The effect of SYNC operations depends on the value of syncMode. With syncMode: 'update', only common 
   *   files are copied from one side to the other. With syncMode: 'full', the destination will be modified
   *   to have the same set of files as the source (which implies deleting files that only exist on the 
   *   destination and creating files that only exist at source).
   * 
   * If we sync source-dir to dest-dir using syncMode: 'update', dest-dir wil be:
   * dest-dir
   * |-d1.txt
   * |-common.txt (overwritten with the contents of the same file from source-dir)
   * 
   * If we sync source-dir to dest-dir using syncMode: 'full', dest-dir wil be:
   * dest-dir
   * |-s1.txt (created, because it didn't exist on destination)
   * |-common.txt (overwritten with the contents of the same file from source-dir)
   * and d1.txt is deleted because it didn't exist at source
   */


  /**
   *  array of glob patterns that will be appended to `context` and `remotePath`
   *  Note: the ** sequence matches a sequence of zero or more files and directories
   *  examples:
   */
   //    "**/.vscode" means every file or directory with name .vscode, at any depth in the file tree
   //     'a/b/.vscode' matches
   //     'a/b/.vscode/c.txt' does NOT match
   //    "**/.vscode/**" means every file or directory under a .vscode dir, at any depth in the file tree
   //     'a/b/.vscode/c.txt' matches
   //     'a/b/.vscode/c/d.txt' matches
   //     'a/b/.vscode/e' matches 
  ignore: [
    "**/.vscode/**",
    "**/.git/**",
    "**/.DS_Store"
  ],


  /**
   *  Watching external file changes(create and remove only), such as compile/build output 
   *    or git branch switching. Also useful for automatically creating/deleting remote files when
   *    creating/deleting them in vscode
   *  Watcher will be disabled when files is set to false or both autoDelete and autoUpload are set to false
   */
  watcher: {
    /**
     *  available value: false or a glob pattern
     *   - false: disable watcher
     *   - string containing a glob pattern: describes files that will be watched
     */
    files: false, 

    /**
     *  available value: true or false
     *  whether or not to auto upload  created files (e.g. created in vscode  or other external apps)
     */
    autoUpload: true,


    /**
<<<<<<< HEAD
    *  available value: true or false
    *  whether or not to auto delete removed files (e.g. removed manually from vscode or the command line)
    */
    autoDelete: true
=======
     *  available value: true or false
     *  whether or not to auto delete removed files (e.g. removed manually from vscode or the command line)
     */
    autoDelete: true,
>>>>>>> 3de86344
  }

}
```

### multiple config
You can also use an array of configs in the config file.
```js
[
  {
    "context": "/workspace/a"，
    ...
  },
  {
    "context": "/workspace/b"，
    ...
  }
]
```

-----------------------------------------------------------------------------------------------------------

## Known Issues

### Issue
ENFILE: file table overflow ...
### Solution
MacOS has a harsh limit on the number of open files. Run these commands:
```bash
echo kern.maxfiles=65536 | sudo tee -a /etc/sysctl.conf
echo kern.maxfilesperproc=65536 | sudo tee -a /etc/sysctl.conf
sudo sysctl -w kern.maxfiles=65536
sudo sysctl -w kern.maxfilesperproc=65536
ulimit -n 65536
```<|MERGE_RESOLUTION|>--- conflicted
+++ resolved
@@ -182,17 +182,10 @@
 
 
     /**
-<<<<<<< HEAD
     *  available value: true or false
     *  whether or not to auto delete removed files (e.g. removed manually from vscode or the command line)
     */
     autoDelete: true
-=======
-     *  available value: true or false
-     *  whether or not to auto delete removed files (e.g. removed manually from vscode or the command line)
-     */
-    autoDelete: true,
->>>>>>> 3de86344
   }
 
 }
