--- conflicted
+++ resolved
@@ -1,639 +1,634 @@
-{
-  "name": "sftp",
-  "displayName": "SFTP",
-  "description": "SFTP/FTP sync",
-  "version": "1.15.20",
-  "publisher": "Natizyskunk",
-  "author": "Natizyskunk <natan.fourie@hotmail.fr> (https://github.com/Natizyskunk)",
-  "engines": {
-    "vscode": "^1.64.2"
-  },
-  "bugs": {
-    "url": "https://github.com/Natizyskunk/vscode-sftp/issues",
-    "email": "natan.fourie@hotmail.fr"
-  },
-  "homepage": "https://github.com/Natizyskunk/vscode-sftp/blob/master/README.md",
-  "repository": {
-    "type": "git",
-    "url": "https://github.com/Natizyskunk/vscode-sftp.git"
-  },
-  "license": "MIT",
-  "categories": [
-    "Other"
-  ],
-  "keywords": [
-    "ftp",
-    "sftp",
-    "sync",
-    "remote"
-  ],
-  "activationEvents": [
-    "onCommand:sftp.config",
-    "workspaceContains:.vscode/sftp.json"
-  ],
-  "icon": "resources/icon.png",
-  "main": "./dist/extension",
-  "contributes": {
-    "viewsContainers": {
-      "activitybar": [
-        {
-          "id": "sftp",
-          "title": "SFTP",
-          "icon": "resources/remote-explorer.svg"
-        }
-      ]
-    },
-    "views": {
-      "sftp": [
-        {
-          "id": "remoteExplorer",
-          "name": "Explorer",
-          "when": "sftp.enabled"
-        }
-      ]
-    },
-    "configuration": {
-      "type": "object",
-      "title": "sftp configuration",
-      "properties": {
-        "sftp.printDebugLog": {
-          "type": "boolean",
-          "default": false,
-          "description": "print debug log on sftp output channel.(reload vscode when change this)"
-        },
-        "sftp.debug": {
-          "type": "boolean",
-          "default": false,
-          "description": "print debug log on sftp output channel.(reload vscode when change this)"
-        },
-        "sftp.downloadWhenOpenInRemoteExplorer": {
-          "type": "boolean",
-          "default": false,
-          "description": "\"Download\" instead of \"View Content\" when open file in Remote Explorer"
-        }
-      }
-    },
-    "commands": [
-      {
-        "command": "sftp.config",
-        "title": "Config",
-        "category": "SFTP"
-      },
-      {
-        "command": "sftp.setProfile",
-        "title": "Set Profile",
-        "category": "SFTP"
-      },
-      {
-        "command": "sftp.openConnectInTerminal",
-        "title": "Open SSH in Terminal",
-        "category": "SFTP"
-      },
-      {
-        "command": "sftp.cancelAllTransfer",
-        "title": "Cancel All Transfers",
-        "category": "SFTP"
-      },
-      {
-        "command": "sftp.upload.file",
-        "title": "Upload",
-        "category": "SFTP"
-      },
-      {
-        "command": "sftp.upload.changedFiles",
-        "title": "Upload Changed Files",
-        "category": "SFTP",
-        "icon": {
-          "light": "resources/light/upload.svg",
-          "dark": "resources/dark/upload.svg"
-        }
-      },
-      {
-        "command": "sftp.upload.activeFile",
-        "title": "Upload Active File",
-        "category": "SFTP"
-      },
-      {
-        "command": "sftp.upload.folder",
-        "title": "Upload Folder",
-        "category": "SFTP"
-      },
-      {
-        "command": "sftp.upload.activeFolder",
-        "title": "Upload Active Folder",
-        "category": "SFTP"
-      },
-      {
-        "command": "sftp.upload.project",
-        "title": "Upload Project",
-        "category": "SFTP"
-      },
-      {
-        "command": "sftp.forceUpload",
-        "title": "Force Upload",
-        "category": "SFTP"
-      },
-      {
-        "command": "sftp.download.file",
-        "title": "Download File",
-        "category": "SFTP"
-      },
-      {
-        "command": "sftp.download.activeFile",
-        "title": "Download Active File",
-        "category": "SFTP"
-      },
-      {
-        "command": "sftp.download.folder",
-        "title": "Download Folder",
-        "category": "SFTP"
-      },
-      {
-        "command": "sftp.download.activeFolder",
-        "title": "Download Active Folder",
-        "category": "SFTP"
-      },
-      {
-        "command": "sftp.download.project",
-        "title": "Download Project",
-        "category": "SFTP"
-      },
-      {
-        "command": "sftp.forceDownload",
-        "title": "Force Download",
-        "category": "SFTP"
-      },
-      {
-        "command": "sftp.sync.localToRemote",
-        "title": "Sync Local -> Remote",
-        "category": "SFTP"
-      },
-      {
-        "command": "sftp.sync.remoteToLocal",
-        "title": "Sync Remote -> Local",
-        "category": "SFTP"
-      },
-      {
-        "command": "sftp.sync.bothDirections",
-        "title": "Sync Both Directions",
-        "category": "SFTP"
-      },
-      {
-        "command": "sftp.diff",
-        "title": "Diff with Remote",
-        "category": "SFTP"
-      },
-      {
-        "command": "sftp.diff.activeFile",
-        "title": "Diff Active File with Remote",
-        "category": "SFTP"
-      },
-      {
-        "command": "sftp.list",
-        "title": "List",
-        "category": "SFTP"
-      },
-      {
-        "command": "sftp.listActiveFolder",
-        "title": "List Active Folder",
-        "category": "SFTP"
-      },
-      {
-        "command": "sftp.listAll",
-        "title": "List All",
-        "category": "SFTP"
-      },
-      {
-        "command": "sftp.delete.remote",
-        "title": "Delete",
-        "category": "SFTP"
-      },
-      {
-        "command": "sftp.create.folder",
-        "title": "Create Folder",
-        "category": "SFTP"
-      },
-      {
-        "command": "sftp.create.file",
-        "title": "Create File",
-        "category": "SFTP"
-      },
-      {
-        "command": "sftp.revealInExplorer",
-        "title": "Reveal in Explorer",
-        "category": "SFTP"
-      },
-      {
-        "command": "sftp.revealInRemoteExplorer",
-        "title": "Reveal in Remote Explorer",
-        "category": "SFTP"
-      },
-      {
-        "command": "sftp.remoteExplorer.editInLocal",
-        "title": "Edit in Local",
-        "category": "SFTP"
-      },
-      {
-        "command": "sftp.viewContent",
-        "title": "View Content",
-        "category": "SFTP"
-      },
-      {
-        "command": "sftp.remoteExplorer.refresh",
-        "title": "Refresh",
-        "icon": {
-          "light": "resources/light/refresh.svg",
-          "dark": "resources/dark/refresh.svg"
-        }
-      }
-    ],
-    "menus": {
-      "commandPalette": [
-        {
-          "command": "sftp.setProfile",
-          "when": "sftp.enabled"
-        },
-        {
-          "command": "sftp.openConnectInTerminal",
-          "when": "sftp.enabled"
-        },
-        {
-          "command": "sftp.cancelAllTransfer",
-          "when": "sftp.enabled"
-        },
-        {
-          "command": "sftp.upload.activeFile",
-          "when": "sftp.enabled"
-        },
-        {
-          "command": "sftp.upload.activeFolder",
-          "when": "sftp.enabled"
-        },
-        {
-          "command": "sftp.upload.project",
-          "when": "sftp.enabled"
-        },
-        {
-          "command": "sftp.download.activeFile",
-          "when": "sftp.enabled"
-        },
-        {
-          "command": "sftp.download.activeFolder",
-          "when": "sftp.enabled"
-        },
-        {
-          "command": "sftp.download.project",
-          "when": "sftp.enabled"
-        },
-        {
-          "command": "sftp.sync.localToRemote",
-          "when": "sftp.enabled"
-        },
-        {
-          "command": "sftp.sync.remoteToLocal",
-          "when": "sftp.enabled"
-        },
-        {
-          "command": "sftp.sync.bothDirections",
-          "when": "sftp.enabled"
-        },
-        {
-          "command": "sftp.diff.activeFile",
-          "when": "sftp.enabled"
-        },
-        {
-          "command": "sftp.list",
-          "when": "sftp.enabled"
-        },
-        {
-          "command": "sftp.listActiveFolder",
-          "when": "sftp.enabled"
-        },
-        {
-          "command": "sftp.listAll",
-          "when": "sftp.enabled"
-        },
-        {
-          "command": "sftp.upload.file",
-          "when": "false"
-        },
-        {
-          "command": "sftp.upload.changedFiles",
-          "when": "sftp.enabled"
-        },
-        {
-          "command": "sftp.upload.folder",
-          "when": "false"
-        },
-        {
-          "command": "sftp.forceUpload",
-          "when": "false"
-        },
-        {
-          "command": "sftp.download.file",
-          "when": "false"
-        },
-        {
-          "command": "sftp.download.folder",
-          "when": "false"
-        },
-        {
-          "command": "sftp.forceDownload",
-          "when": "false"
-        },
-        {
-          "command": "sftp.diff",
-          "when": "false"
-        },
-        {
-          "command": "sftp.delete.remote",
-          "when": "false"
-        },
-        {
-          "command": "sftp.create.folder",
-          "when": "false"
-        },
-        {
-          "command": "sftp.create.file",
-          "when": "false"
-        },
-        {
-          "command": "sftp.revealInExplorer",
-          "when": "false"
-        },
-        {
-          "command": "sftp.revealInRemoteExplorer",
-          "when": "false"
-        },
-        {
-          "command": "sftp.remoteExplorer.editInLocal",
-          "when": "false"
-        },
-        {
-          "command": "sftp.viewContent",
-          "when": "false"
-        },
-        {
-          "command": "sftp.remoteExplorer.refresh",
-          "when": "false"
-        }
-      ],
-      "explorer/context": [
-        {
-          "command": "sftp.revealInRemoteExplorer",
-          "group": "navigation@20",
-          "when": "sftp.enabled && !explorerResourceIsRoot"
-        },
-        {
-          "command": "sftp.diff",
-          "group": "3_compare",
-          "when": "sftp.enabled && !explorerResourceIsRoot && !explorerResourceIsFolder"
-        },
-        {
-          "command": "sftp.sync.localToRemote",
-          "group": "sftp.sync@1",
-          "when": "sftp.enabled && explorerResourceIsFolder"
-        },
-        {
-          "command": "sftp.sync.remoteToLocal",
-          "group": "sftp.sync@2",
-          "when": "sftp.enabled && explorerResourceIsFolder"
-        },
-        {
-          "command": "sftp.sync.bothDirections",
-          "group": "sftp.sync@3",
-          "when": "sftp.enabled && explorerResourceIsFolder"
-        },
-        {
-          "command": "sftp.upload.file",
-          "group": "sftp.trans@1",
-          "when": "sftp.enabled && !explorerResourceIsRoot && !explorerResourceIsFolder"
-        },
-        {
-          "command": "sftp.upload.folder",
-          "group": "sftp.trans@1",
-          "alt": "sftp.forceUpload",
-          "when": "sftp.enabled && explorerResourceIsFolder"
-        },
-        {
-          "command": "sftp.download.file",
-          "group": "sftp.trans@2",
-          "when": "sftp.enabled && !explorerResourceIsRoot && !explorerResourceIsFolder"
-        },
-        {
-          "command": "sftp.download.folder",
-          "group": "sftp.trans@2",
-          "alt": "sftp.forceDownload",
-          "when": "sftp.enabled && explorerResourceIsFolder"
-        }
-      ],
-      "editor/context": [
-        {
-          "command": "sftp.upload.file",
-          "group": "sftp.trans@1",
-          "when": "sftp.enabled && resourceScheme == file"
-        },
-        {
-          "command": "sftp.download.file",
-          "group": "sftp.trans@2",
-          "when": "sftp.enabled && resourceScheme == file"
-        },
-        {
-          "command": "sftp.diff",
-          "group": "3_compare",
-          "when": "sftp.enabled && resourceScheme == file"
-        },
-        {
-          "command": "sftp.remoteExplorer.editInLocal",
-          "group": "2_files",
-          "when": "sftp.enabled && resourceScheme == remote"
-        }
-      ],
-      "editor/title/context": [
-        {
-          "command": "sftp.revealInExplorer",
-          "group": "2_files",
-          "when": "sftp.enabled && resourceScheme == remote"
-        },
-        {
-          "command": "sftp.revealInRemoteExplorer",
-          "when": "sftp.enabled && resourceScheme == file",
-          "group": "2_files"
-        }
-      ],
-      "view/title": [
-        {
-          "command": "sftp.remoteExplorer.refresh",
-          "when": "view == remoteExplorer",
-          "group": "navigation"
-        }
-      ],
-      "view/item/context": [
-        {
-          "command": "sftp.openConnectInTerminal",
-          "group": "navigation",
-          "when": "view == remoteExplorer && viewItem == root"
-        },
-        {
-          "command": "sftp.remoteExplorer.editInLocal",
-          "group": "2_files",
-          "when": "view == remoteExplorer && viewItem == file && !config.sftp.downloadWhenOpenInRemoteExplorer"
-        },
-        {
-          "command": "sftp.viewContent",
-          "group": "2_files",
-          "when": "view == remoteExplorer && viewItem == file && config.sftp.downloadWhenOpenInRemoteExplorer"
-        },
-        {
-          "command": "sftp.revealInExplorer",
-          "group": "2_files",
-          "when": "view == remoteExplorer && viewItem != root"
-        },
-        {
-          "command": "sftp.delete.remote",
-          "group": "7_modification",
-          "when": "view == remoteExplorer && viewItem != root"
-        },
-        {
-          "command": "sftp.create.folder",
-          "group": "7_modification",
-          "when": "view == remoteExplorer && viewItem != folder"
-        },
-        {
-          "command": "sftp.create.file",
-          "group": "7_modification",
-          "when": "view == remoteExplorer && viewItem != file"
-        },
-        {
-          "command": "sftp.download.file",
-          "group": "2_files",
-          "when": "view == remoteExplorer && viewItem != root && viewItem == file",
-          "_comment": "!custom"
-        },
-        {
-          "command": "sftp.download.folder",
-          "group": "2_files",
-          "alt": "sftp.forceDownload",
-          "when": "sftp.enabled && viewItem != file",
-          "_comment": "!custom - (using != file so that whole site can be downloaded)"
-        }
-      ],
-      "scm/title": [
-        {
-          "command": "sftp.upload.changedFiles",
-          "group": "sftp",
-          "when": "sftp.enabled && scmProvider == git && !gitFreshRepository"
-        }
-      ],
-      "scm/resourceGroup/context": [
-        {
-          "command": "sftp.upload.changedFiles",
-          "group": "inline",
-          "when": "sftp.enabled && scmProvider == git && scmResourceGroup == workingTree && !gitFreshRepository"
-        },
-        {
-          "command": "sftp.upload.changedFiles",
-          "group": "sftp",
-          "when": "sftp.enabled && scmProvider == git && scmResourceGroup == workingTree && !gitFreshRepository"
-        },
-        {
-          "command": "sftp.upload.changedFiles",
-          "group": "inline",
-          "when": "sftp.enabled && scmProvider == git && scmResourceGroup == index && !gitFreshRepository"
-        },
-        {
-          "command": "sftp.upload.changedFiles",
-          "group": "sftp",
-          "when": "sftp.enabled && scmProvider == git && scmResourceGroup == index && !gitFreshRepository"
-        }
-      ]
-    },
-    "keybindings": [
-      {
-        "command": "sftp.upload.changedFiles",
-        "key": "ctrl+alt+u",
-        "when": "sftp.enabled"
-      }
-    ],
-    "jsonValidation": [
-      {
-        "fileMatch": ".vscode/sftp.json",
-        "url": "./schema/config.schema.json"
-      }
-    ],
-    "resourceLabelFormatters": [
-      {
-        "scheme": "remote",
-        "formatting": {
-          "label": "${path}",
-          "separator": "/"
-        }
-      }
-    ]
-  },
-  "scripts": {
-    "vscode:prepublish": "npm run compile",
-    "compile": "webpack --mode production",
-    "dev": "webpack --mode development --watch",
-    "test": "jest",
-    "package": "vsce package",
-    "pub:debug": "rm -rf _debug && mkdir _debug && vsce package --out _debug/sftp-debug.vsix && cd _debug && git init && git commit --allow-empty -m 'update debug package' && git checkout -b debug-pacakge && cp ../INSTALL_DEBUG.md README.md  && git add . && git commit -am 'update debug package' && git push git@github.com:Natizyskunk/vscode-sftp.git debug-pacakge --force"
-  },
-  "devDependencies": {
-    "@types/fs-extra": "^9.0.13",
-    "@types/jest": "^23.3.5",
-    "@types/lru-cache": "^4.1.1",
-    "@types/node": "^8.10.51",
-    "@types/vscode": "1.30",
-    "@types/webpack-env": "^1.13.6",
-    "braces": ">=2.3.1",
-    "glob-parent": ">=5.1.2",
-    "jest": "^20.0.4",
-    "json-schema": ">=0.4.0",
-    "memfs": "^2.15.5",
-    "merge": ">=2.1.1",
-    "node-notifier": ">=8.0.1",
-    "rimraf": "^2.7.1",
-    "set-value": "^4.0.1",
-<<<<<<< HEAD
-    "ts-loader": "^5.3.0",
-    "tslint": "^6.1.3",
-=======
-    "ts-loader": "^9.4.1",
-    "tslint": "^5.11.0",
->>>>>>> 671b4725
-    "typescript": "3.1.6",
-    "typescript-tslint-plugin": "^1.0.2",
-    "webpack": "^5.0.0",
-    "webpack-cli": "^4.7.0",
-    "yargs-parser": "^20.2.4"
-  },
-  "dependencies": {
-    "async": "^3.2.4",
-    "fs-extra": "^10.1.0",
-    "ftp": "^0.3.10",
-    "ignore": "^5.1.4",
-    "joi": "^10.6.0",
-    "lodash.debounce": "^4.0.8",
-    "lru-cache": "^4.1.3",
-    "p-queue": "2.4.2",
-    "ssh-config": "^1.1.3",
-    "ssh2": "^1.11.0",
-    "tmp": "^0.2.1",
-    "upath": "^2.0.1"
-  },
-  "jest": {
-    "verbose": true,
-    "moduleFileExtensions": [
-      "ts",
-      "js"
-    ],
-    "transform": {
-      "^.+\\.ts$": "<rootDir>/test/preprocessor.js"
-    },
-    "testMatch": [
-      "<rootDir>/test/**/*.spec.js",
-      "<rootDir>/**/*/__tests__/*.ts"
-    ]
-  }
-}
+{
+  "name": "sftp",
+  "displayName": "SFTP",
+  "description": "SFTP/FTP sync",
+  "version": "1.15.20",
+  "publisher": "Natizyskunk",
+  "author": "Natizyskunk <natan.fourie@hotmail.fr> (https://github.com/Natizyskunk)",
+  "engines": {
+    "vscode": "^1.64.2"
+  },
+  "bugs": {
+    "url": "https://github.com/Natizyskunk/vscode-sftp/issues",
+    "email": "natan.fourie@hotmail.fr"
+  },
+  "homepage": "https://github.com/Natizyskunk/vscode-sftp/blob/master/README.md",
+  "repository": {
+    "type": "git",
+    "url": "https://github.com/Natizyskunk/vscode-sftp.git"
+  },
+  "license": "MIT",
+  "categories": [
+    "Other"
+  ],
+  "keywords": [
+    "ftp",
+    "sftp",
+    "sync",
+    "remote"
+  ],
+  "activationEvents": [
+    "onCommand:sftp.config",
+    "workspaceContains:.vscode/sftp.json"
+  ],
+  "icon": "resources/icon.png",
+  "main": "./dist/extension",
+  "contributes": {
+    "viewsContainers": {
+      "activitybar": [
+        {
+          "id": "sftp",
+          "title": "SFTP",
+          "icon": "resources/remote-explorer.svg"
+        }
+      ]
+    },
+    "views": {
+      "sftp": [
+        {
+          "id": "remoteExplorer",
+          "name": "Explorer",
+          "when": "sftp.enabled"
+        }
+      ]
+    },
+    "configuration": {
+      "type": "object",
+      "title": "sftp configuration",
+      "properties": {
+        "sftp.printDebugLog": {
+          "type": "boolean",
+          "default": false,
+          "description": "print debug log on sftp output channel.(reload vscode when change this)"
+        },
+        "sftp.debug": {
+          "type": "boolean",
+          "default": false,
+          "description": "print debug log on sftp output channel.(reload vscode when change this)"
+        },
+        "sftp.downloadWhenOpenInRemoteExplorer": {
+          "type": "boolean",
+          "default": false,
+          "description": "\"Download\" instead of \"View Content\" when open file in Remote Explorer"
+        }
+      }
+    },
+    "commands": [
+      {
+        "command": "sftp.config",
+        "title": "Config",
+        "category": "SFTP"
+      },
+      {
+        "command": "sftp.setProfile",
+        "title": "Set Profile",
+        "category": "SFTP"
+      },
+      {
+        "command": "sftp.openConnectInTerminal",
+        "title": "Open SSH in Terminal",
+        "category": "SFTP"
+      },
+      {
+        "command": "sftp.cancelAllTransfer",
+        "title": "Cancel All Transfers",
+        "category": "SFTP"
+      },
+      {
+        "command": "sftp.upload.file",
+        "title": "Upload",
+        "category": "SFTP"
+      },
+      {
+        "command": "sftp.upload.changedFiles",
+        "title": "Upload Changed Files",
+        "category": "SFTP",
+        "icon": {
+          "light": "resources/light/upload.svg",
+          "dark": "resources/dark/upload.svg"
+        }
+      },
+      {
+        "command": "sftp.upload.activeFile",
+        "title": "Upload Active File",
+        "category": "SFTP"
+      },
+      {
+        "command": "sftp.upload.folder",
+        "title": "Upload Folder",
+        "category": "SFTP"
+      },
+      {
+        "command": "sftp.upload.activeFolder",
+        "title": "Upload Active Folder",
+        "category": "SFTP"
+      },
+      {
+        "command": "sftp.upload.project",
+        "title": "Upload Project",
+        "category": "SFTP"
+      },
+      {
+        "command": "sftp.forceUpload",
+        "title": "Force Upload",
+        "category": "SFTP"
+      },
+      {
+        "command": "sftp.download.file",
+        "title": "Download File",
+        "category": "SFTP"
+      },
+      {
+        "command": "sftp.download.activeFile",
+        "title": "Download Active File",
+        "category": "SFTP"
+      },
+      {
+        "command": "sftp.download.folder",
+        "title": "Download Folder",
+        "category": "SFTP"
+      },
+      {
+        "command": "sftp.download.activeFolder",
+        "title": "Download Active Folder",
+        "category": "SFTP"
+      },
+      {
+        "command": "sftp.download.project",
+        "title": "Download Project",
+        "category": "SFTP"
+      },
+      {
+        "command": "sftp.forceDownload",
+        "title": "Force Download",
+        "category": "SFTP"
+      },
+      {
+        "command": "sftp.sync.localToRemote",
+        "title": "Sync Local -> Remote",
+        "category": "SFTP"
+      },
+      {
+        "command": "sftp.sync.remoteToLocal",
+        "title": "Sync Remote -> Local",
+        "category": "SFTP"
+      },
+      {
+        "command": "sftp.sync.bothDirections",
+        "title": "Sync Both Directions",
+        "category": "SFTP"
+      },
+      {
+        "command": "sftp.diff",
+        "title": "Diff with Remote",
+        "category": "SFTP"
+      },
+      {
+        "command": "sftp.diff.activeFile",
+        "title": "Diff Active File with Remote",
+        "category": "SFTP"
+      },
+      {
+        "command": "sftp.list",
+        "title": "List",
+        "category": "SFTP"
+      },
+      {
+        "command": "sftp.listActiveFolder",
+        "title": "List Active Folder",
+        "category": "SFTP"
+      },
+      {
+        "command": "sftp.listAll",
+        "title": "List All",
+        "category": "SFTP"
+      },
+      {
+        "command": "sftp.delete.remote",
+        "title": "Delete",
+        "category": "SFTP"
+      },
+      {
+        "command": "sftp.create.folder",
+        "title": "Create Folder",
+        "category": "SFTP"
+      },
+      {
+        "command": "sftp.create.file",
+        "title": "Create File",
+        "category": "SFTP"
+      },
+      {
+        "command": "sftp.revealInExplorer",
+        "title": "Reveal in Explorer",
+        "category": "SFTP"
+      },
+      {
+        "command": "sftp.revealInRemoteExplorer",
+        "title": "Reveal in Remote Explorer",
+        "category": "SFTP"
+      },
+      {
+        "command": "sftp.remoteExplorer.editInLocal",
+        "title": "Edit in Local",
+        "category": "SFTP"
+      },
+      {
+        "command": "sftp.viewContent",
+        "title": "View Content",
+        "category": "SFTP"
+      },
+      {
+        "command": "sftp.remoteExplorer.refresh",
+        "title": "Refresh",
+        "icon": {
+          "light": "resources/light/refresh.svg",
+          "dark": "resources/dark/refresh.svg"
+        }
+      }
+    ],
+    "menus": {
+      "commandPalette": [
+        {
+          "command": "sftp.setProfile",
+          "when": "sftp.enabled"
+        },
+        {
+          "command": "sftp.openConnectInTerminal",
+          "when": "sftp.enabled"
+        },
+        {
+          "command": "sftp.cancelAllTransfer",
+          "when": "sftp.enabled"
+        },
+        {
+          "command": "sftp.upload.activeFile",
+          "when": "sftp.enabled"
+        },
+        {
+          "command": "sftp.upload.activeFolder",
+          "when": "sftp.enabled"
+        },
+        {
+          "command": "sftp.upload.project",
+          "when": "sftp.enabled"
+        },
+        {
+          "command": "sftp.download.activeFile",
+          "when": "sftp.enabled"
+        },
+        {
+          "command": "sftp.download.activeFolder",
+          "when": "sftp.enabled"
+        },
+        {
+          "command": "sftp.download.project",
+          "when": "sftp.enabled"
+        },
+        {
+          "command": "sftp.sync.localToRemote",
+          "when": "sftp.enabled"
+        },
+        {
+          "command": "sftp.sync.remoteToLocal",
+          "when": "sftp.enabled"
+        },
+        {
+          "command": "sftp.sync.bothDirections",
+          "when": "sftp.enabled"
+        },
+        {
+          "command": "sftp.diff.activeFile",
+          "when": "sftp.enabled"
+        },
+        {
+          "command": "sftp.list",
+          "when": "sftp.enabled"
+        },
+        {
+          "command": "sftp.listActiveFolder",
+          "when": "sftp.enabled"
+        },
+        {
+          "command": "sftp.listAll",
+          "when": "sftp.enabled"
+        },
+        {
+          "command": "sftp.upload.file",
+          "when": "false"
+        },
+        {
+          "command": "sftp.upload.changedFiles",
+          "when": "sftp.enabled"
+        },
+        {
+          "command": "sftp.upload.folder",
+          "when": "false"
+        },
+        {
+          "command": "sftp.forceUpload",
+          "when": "false"
+        },
+        {
+          "command": "sftp.download.file",
+          "when": "false"
+        },
+        {
+          "command": "sftp.download.folder",
+          "when": "false"
+        },
+        {
+          "command": "sftp.forceDownload",
+          "when": "false"
+        },
+        {
+          "command": "sftp.diff",
+          "when": "false"
+        },
+        {
+          "command": "sftp.delete.remote",
+          "when": "false"
+        },
+        {
+          "command": "sftp.create.folder",
+          "when": "false"
+        },
+        {
+          "command": "sftp.create.file",
+          "when": "false"
+        },
+        {
+          "command": "sftp.revealInExplorer",
+          "when": "false"
+        },
+        {
+          "command": "sftp.revealInRemoteExplorer",
+          "when": "false"
+        },
+        {
+          "command": "sftp.remoteExplorer.editInLocal",
+          "when": "false"
+        },
+        {
+          "command": "sftp.viewContent",
+          "when": "false"
+        },
+        {
+          "command": "sftp.remoteExplorer.refresh",
+          "when": "false"
+        }
+      ],
+      "explorer/context": [
+        {
+          "command": "sftp.revealInRemoteExplorer",
+          "group": "navigation@20",
+          "when": "sftp.enabled && !explorerResourceIsRoot"
+        },
+        {
+          "command": "sftp.diff",
+          "group": "3_compare",
+          "when": "sftp.enabled && !explorerResourceIsRoot && !explorerResourceIsFolder"
+        },
+        {
+          "command": "sftp.sync.localToRemote",
+          "group": "sftp.sync@1",
+          "when": "sftp.enabled && explorerResourceIsFolder"
+        },
+        {
+          "command": "sftp.sync.remoteToLocal",
+          "group": "sftp.sync@2",
+          "when": "sftp.enabled && explorerResourceIsFolder"
+        },
+        {
+          "command": "sftp.sync.bothDirections",
+          "group": "sftp.sync@3",
+          "when": "sftp.enabled && explorerResourceIsFolder"
+        },
+        {
+          "command": "sftp.upload.file",
+          "group": "sftp.trans@1",
+          "when": "sftp.enabled && !explorerResourceIsRoot && !explorerResourceIsFolder"
+        },
+        {
+          "command": "sftp.upload.folder",
+          "group": "sftp.trans@1",
+          "alt": "sftp.forceUpload",
+          "when": "sftp.enabled && explorerResourceIsFolder"
+        },
+        {
+          "command": "sftp.download.file",
+          "group": "sftp.trans@2",
+          "when": "sftp.enabled && !explorerResourceIsRoot && !explorerResourceIsFolder"
+        },
+        {
+          "command": "sftp.download.folder",
+          "group": "sftp.trans@2",
+          "alt": "sftp.forceDownload",
+          "when": "sftp.enabled && explorerResourceIsFolder"
+        }
+      ],
+      "editor/context": [
+        {
+          "command": "sftp.upload.file",
+          "group": "sftp.trans@1",
+          "when": "sftp.enabled && resourceScheme == file"
+        },
+        {
+          "command": "sftp.download.file",
+          "group": "sftp.trans@2",
+          "when": "sftp.enabled && resourceScheme == file"
+        },
+        {
+          "command": "sftp.diff",
+          "group": "3_compare",
+          "when": "sftp.enabled && resourceScheme == file"
+        },
+        {
+          "command": "sftp.remoteExplorer.editInLocal",
+          "group": "2_files",
+          "when": "sftp.enabled && resourceScheme == remote"
+        }
+      ],
+      "editor/title/context": [
+        {
+          "command": "sftp.revealInExplorer",
+          "group": "2_files",
+          "when": "sftp.enabled && resourceScheme == remote"
+        },
+        {
+          "command": "sftp.revealInRemoteExplorer",
+          "when": "sftp.enabled && resourceScheme == file",
+          "group": "2_files"
+        }
+      ],
+      "view/title": [
+        {
+          "command": "sftp.remoteExplorer.refresh",
+          "when": "view == remoteExplorer",
+          "group": "navigation"
+        }
+      ],
+      "view/item/context": [
+        {
+          "command": "sftp.openConnectInTerminal",
+          "group": "navigation",
+          "when": "view == remoteExplorer && viewItem == root"
+        },
+        {
+          "command": "sftp.remoteExplorer.editInLocal",
+          "group": "2_files",
+          "when": "view == remoteExplorer && viewItem == file && !config.sftp.downloadWhenOpenInRemoteExplorer"
+        },
+        {
+          "command": "sftp.viewContent",
+          "group": "2_files",
+          "when": "view == remoteExplorer && viewItem == file && config.sftp.downloadWhenOpenInRemoteExplorer"
+        },
+        {
+          "command": "sftp.revealInExplorer",
+          "group": "2_files",
+          "when": "view == remoteExplorer && viewItem != root"
+        },
+        {
+          "command": "sftp.delete.remote",
+          "group": "7_modification",
+          "when": "view == remoteExplorer && viewItem != root"
+        },
+        {
+          "command": "sftp.create.folder",
+          "group": "7_modification",
+          "when": "view == remoteExplorer && viewItem != folder"
+        },
+        {
+          "command": "sftp.create.file",
+          "group": "7_modification",
+          "when": "view == remoteExplorer && viewItem != file"
+        },
+        {
+          "command": "sftp.download.file",
+          "group": "2_files",
+          "when": "view == remoteExplorer && viewItem != root && viewItem == file",
+          "_comment": "!custom"
+        },
+        {
+          "command": "sftp.download.folder",
+          "group": "2_files",
+          "alt": "sftp.forceDownload",
+          "when": "sftp.enabled && viewItem != file",
+          "_comment": "!custom - (using != file so that whole site can be downloaded)"
+        }
+      ],
+      "scm/title": [
+        {
+          "command": "sftp.upload.changedFiles",
+          "group": "sftp",
+          "when": "sftp.enabled && scmProvider == git && !gitFreshRepository"
+        }
+      ],
+      "scm/resourceGroup/context": [
+        {
+          "command": "sftp.upload.changedFiles",
+          "group": "inline",
+          "when": "sftp.enabled && scmProvider == git && scmResourceGroup == workingTree && !gitFreshRepository"
+        },
+        {
+          "command": "sftp.upload.changedFiles",
+          "group": "sftp",
+          "when": "sftp.enabled && scmProvider == git && scmResourceGroup == workingTree && !gitFreshRepository"
+        },
+        {
+          "command": "sftp.upload.changedFiles",
+          "group": "inline",
+          "when": "sftp.enabled && scmProvider == git && scmResourceGroup == index && !gitFreshRepository"
+        },
+        {
+          "command": "sftp.upload.changedFiles",
+          "group": "sftp",
+          "when": "sftp.enabled && scmProvider == git && scmResourceGroup == index && !gitFreshRepository"
+        }
+      ]
+    },
+    "keybindings": [
+      {
+        "command": "sftp.upload.changedFiles",
+        "key": "ctrl+alt+u",
+        "when": "sftp.enabled"
+      }
+    ],
+    "jsonValidation": [
+      {
+        "fileMatch": ".vscode/sftp.json",
+        "url": "./schema/config.schema.json"
+      }
+    ],
+    "resourceLabelFormatters": [
+      {
+        "scheme": "remote",
+        "formatting": {
+          "label": "${path}",
+          "separator": "/"
+        }
+      }
+    ]
+  },
+  "scripts": {
+    "vscode:prepublish": "npm run compile",
+    "compile": "webpack --mode production",
+    "dev": "webpack --mode development --watch",
+    "test": "jest",
+    "package": "vsce package",
+    "pub:debug": "rm -rf _debug && mkdir _debug && vsce package --out _debug/sftp-debug.vsix && cd _debug && git init && git commit --allow-empty -m 'update debug package' && git checkout -b debug-pacakge && cp ../INSTALL_DEBUG.md README.md  && git add . && git commit -am 'update debug package' && git push git@github.com:Natizyskunk/vscode-sftp.git debug-pacakge --force"
+  },
+  "devDependencies": {
+    "@types/fs-extra": "^9.0.13",
+    "@types/jest": "^23.3.5",
+    "@types/lru-cache": "^4.1.1",
+    "@types/node": "^8.10.51",
+    "@types/vscode": "1.30",
+    "@types/webpack-env": "^1.13.6",
+    "braces": ">=2.3.1",
+    "glob-parent": ">=5.1.2",
+    "jest": "^20.0.4",
+    "json-schema": ">=0.4.0",
+    "memfs": "^2.15.5",
+    "merge": ">=2.1.1",
+    "node-notifier": ">=8.0.1",
+    "rimraf": "^2.7.1",
+    "set-value": "^4.0.1",
+    "ts-loader": "^9.4.1",
+    "tslint": "^6.1.3",
+    "typescript": "^3.9.7",
+    "typescript-tslint-plugin": "^1.0.2",
+    "webpack": "^5.0.0",
+    "webpack-cli": "^4.7.0",
+    "yargs-parser": "^20.2.4"
+  },
+  "dependencies": {
+    "async": "^3.2.4",
+    "fs-extra": "^10.1.0",
+    "ftp": "^0.3.10",
+    "ignore": "^5.1.4",
+    "joi": "^10.6.0",
+    "lodash.debounce": "^4.0.8",
+    "lru-cache": "^4.1.3",
+    "p-queue": "2.4.2",
+    "ssh-config": "^1.1.3",
+    "ssh2": "^1.11.0",
+    "tmp": "^0.2.1",
+    "upath": "^2.0.1"
+  },
+  "jest": {
+    "verbose": true,
+    "moduleFileExtensions": [
+      "ts",
+      "js"
+    ],
+    "transform": {
+      "^.+\\.ts$": "<rootDir>/test/preprocessor.js"
+    },
+    "testMatch": [
+      "<rootDir>/test/**/*.spec.js",
+      "<rootDir>/**/*/__tests__/*.ts"
+    ]
+  }
+}