import { Readable } from 'stream';
import * as fileOperations from './fileBaseOperations';
import { FileSystem, FileType } from './fs';
import { Task } from './scheduler';
import logger from '../logger';

let hasWarnedModifedTimePermission = false;

export enum TransferDirection {
  LOCAL_TO_REMOTE = 'local ➞ remote',
  REMOTE_TO_LOCAL = 'remote ➞ local',
}

interface FileHandle {
  fsPath: string;
  fileSystem: FileSystem;
}

export interface TransferOption {
  atime: number;
  mtime: number;
  mode?: number;
  fallbackMode?: number;
  perserveTargetMode: boolean;
  useTempFile?: boolean;
  openSsh?: boolean;
}

export default class TransferTask implements Task {
  readonly fileType: FileType;
  private readonly _srcFsPath: string;
  private readonly _targetFsPath: string;
  private readonly _srcFs: FileSystem;
  private readonly _targetFs: FileSystem;
  private readonly _transferDirection: TransferDirection;
  private readonly _TransferOption: TransferOption;
  private _handle: Readable;
  private _cancelled: boolean;
  // private _fileStatus: FileStatus;

  constructor(
    src: FileHandle,
    target: FileHandle,
    option: {
      fileType: FileType;
      transferDirection: TransferDirection;
      transferOption: TransferOption;
    }
  ) {
    this._srcFsPath = src.fsPath;
    this._targetFsPath = target.fsPath;
    this._srcFs = src.fileSystem;
    this._targetFs = target.fileSystem;
    this._TransferOption = option.transferOption;
    this._transferDirection = option.transferDirection;
    this.fileType = option.fileType;
  }

  get localFsPath() {
    if (this._transferDirection === TransferDirection.REMOTE_TO_LOCAL) {
      return this._targetFsPath;
    } else {
      return this._srcFsPath;
    }
  }

  get srcFsPath() {
    return this._srcFsPath;
  }

  get targetFsPath() {
    return this._targetFsPath;
  }

  get transferType() {
    return this._transferDirection;
  }

  async run() {
    const src = this._srcFsPath;
    const target = this._targetFsPath;
    const srcFs = this._srcFs;
    const targetFs = this._targetFs;
    switch (this.fileType) {
      case FileType.File:
        await this._transferFile();
        break;
      case FileType.SymbolicLink:
        await fileOperations.transferSymlink(
          src,
          target,
          srcFs,
          targetFs,
          this._TransferOption
        );
        break;
      default:
        logger.warn(`Unsupported file type (type = ${this.fileType}). File ${src}`);
    }
  }

  cancel() {
    if (this._handle && !this._cancelled) {
      this._cancelled = true;
      FileSystem.abortReadableStream(this._handle);
    }
  }

  isCancelled(): boolean {
    return this._cancelled;
  }

  private async _transferFile() {
    const src = this._srcFsPath;
    const target = this._targetFsPath;
    const srcFs = this._srcFs;
    const targetFs = this._targetFs;
    const {
      perserveTargetMode,
      useTempFile,
      openSsh,
      fallbackMode,
      atime,
      mtime,
    } = this._TransferOption;
    let { mode } = this._TransferOption;
    let targetFd; // Destination file
    let uploadFd; // Temp file or destination file when no temp file is used
    const uploadTarget = target + (useTempFile ? ".new" : "");

    // Use mode first.
    // Then check perserveTargetMode and fallback to fallbackMode if fail to get mode of target
    if (mode === undefined && perserveTargetMode) {
      if(useTempFile) {
        [targetFd, uploadFd] = await Promise.all([
          targetFs.open(target, 'r')  // Get handle for reading the target mode
            .catch(() => null), // Return null if target file doesn't exist
          targetFs.open(uploadTarget, 'w')  // Get handle for the file upload
        ]);
      } else {
        targetFd = uploadFd = await targetFs.open(uploadTarget, 'w');
      }

      if(targetFd) {
        [this._handle, mode] = await Promise.all([
          srcFs.get(src),
          targetFs
            .fstat(targetFd)
            .then(stat => stat.mode)
            .catch(() => fallbackMode),
        ]);

        if(useTempFile) {
          targetFs.close(targetFd);
        }

      } else {
        this._handle = await srcFs.get(src);
        mode = fallbackMode;
      }

    } else {
      [this._handle, uploadFd] = await Promise.all([
        srcFs.get(src),
        targetFs.open(uploadTarget, 'w'),
      ]);
    }

    try {
      if(useTempFile) {
        logger.info("uploading temp file: " + uploadTarget);
      }
      await targetFs.put(this._handle, uploadTarget, {
        mode,
        fd: uploadFd,
        autoClose: false,
      });
      if (atime && mtime) {
        try {
          await targetFs.futimes(
            uploadFd,
            Math.floor(atime / 1000),
            Math.floor(mtime / 1000)
          );
        } catch (error) {
          if (!hasWarnedModifedTimePermission) {
            hasWarnedModifedTimePermission = true;
            logger.warn(
              `Can't set modified time to the file because ${error.message}`
            );
          }
        }
      }

      if(useTempFile) {
        logger.info("moving to: " + target);
<<<<<<< HEAD
        if(openSsh) {
          await targetFs.renameAtomic(uploadTarget, target);
        } else {
          try {
            await targetFs.unlink(target);
          } catch(error) {
            // Just ignore
          }
          await targetFs.rename(uploadTarget, target);
        }
=======
        try {
          await targetFs.unlink(target);
        } catch(error) {
          // Just ignore
        }
        await targetFs.rename(uploadTarget, target);
>>>>>>> f9f0c048
      }

    } finally {
      await targetFs.close(uploadFd);
    }
  }
}<|MERGE_RESOLUTION|>--- conflicted
+++ resolved
@@ -194,7 +194,6 @@
 
       if(useTempFile) {
         logger.info("moving to: " + target);
-<<<<<<< HEAD
         if(openSsh) {
           await targetFs.renameAtomic(uploadTarget, target);
         } else {
@@ -205,14 +204,6 @@
           }
           await targetFs.rename(uploadTarget, target);
         }
-=======
-        try {
-          await targetFs.unlink(target);
-        } catch(error) {
-          // Just ignore
-        }
-        await targetFs.rename(uploadTarget, target);
->>>>>>> f9f0c048
       }
 
     } finally {
