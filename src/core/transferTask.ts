--- conflicted
+++ resolved
@@ -139,31 +139,15 @@
         targetFd = uploadFd = await targetFs.open(uploadTarget, 'w');
       }
 
-<<<<<<< HEAD
-      if(targetFd) {
-        [this._handle, mode] = await Promise.all([
-          srcFs.get(src),
-          targetFs
-=======
       if (useTempFile) {
         [this._handle, mode] = await Promise.all([
           srcFs.get(src),
           targetFd && targetFs  // If target exists => get target mode
->>>>>>> a7f55f97
             .fstat(targetFd)
             .then(stat => stat.mode)
             .catch(() => fallbackMode),
         ]);
 
-<<<<<<< HEAD
-        if(useTempFile) {
-          targetFs.close(targetFd);
-        }
-
-      } else {
-        this._handle = await srcFs.get(src);
-        mode = fallbackMode;
-=======
         targetFs.close(targetFd);
       } else {
         [this._handle, mode] = await Promise.all([
@@ -173,7 +157,6 @@
             .then(stat => stat.mode)
             .catch(() => fallbackMode),
         ]);
->>>>>>> a7f55f97
       }
 
     } else {
