import * as vscode from 'vscode';
import * as fse from 'fs-extra';
import * as path from 'path';
import * as Joi from 'joi';
import { CONFIG_PATH } from '../constants';
import { reportError } from '../helper';
import { showTextDocument } from '../host';

const nullable = schema => schema.optional().allow(null);

const configScheme = {
  name: Joi.string(),

  context: Joi.string(),
  protocol: Joi.any().valid('sftp', 'ftp', 'local'),

  host: Joi.string().required(),
  port: Joi.number().integer(),
  connectTimeout: Joi.number().integer(),
  username: Joi.string().required(),
  password: nullable(Joi.string()),

  agent: nullable(Joi.string()),
  privateKeyPath: nullable(Joi.string()),
  passphrase: nullable(Joi.string().allow(true)),
  interactiveAuth: Joi.boolean(),
  algorithms: Joi.any(),
  sshConfigPath: Joi.string(),
  sshCustomParams: Joi.string(),

  secure: Joi.any().valid(true, false, 'control', 'implicit'),
  secureOptions: nullable(Joi.object()),
  passive: Joi.boolean(),

  remotePath: Joi.string().required(),
  uploadOnSave: Joi.boolean(),
  useTempFile: Joi.boolean(),
  openSsh: Joi.boolean(),
  downloadOnOpen: Joi.boolean().allow('confirm'),

  ignore: Joi.array()
    .min(0)
    .items(Joi.string()),
  ignoreFile: Joi.string(),
  watcher: {
    files: Joi.string().allow(false, null),
    autoUpload: Joi.boolean(),
    autoDelete: Joi.boolean(),
  },
  concurrency: Joi.number().integer(),

  syncOption: {
    delete: Joi.boolean(),
    skipCreate: Joi.boolean(),
    ignoreExisting: Joi.boolean(),
    update: Joi.boolean(),
  },
  remoteTimeOffsetInHours: Joi.number(),

  remoteExplorer: {
    filesExclude: Joi.array()
      .min(0)
      .items(Joi.string()),
  },
};

const defaultConfig = {
  // common
  // name: undefined,
  remotePath: './',
  uploadOnSave: false,
<<<<<<< HEAD
  useTempFile: true,
  openSsh: false,
=======
  useTempFile: false,
>>>>>>> f9f0c048
  downloadOnOpen: false,
  ignore: [],
  // ignoreFile: undefined,
  // watcher: {
  //   files: false,
  //   autoUpload: false,
  //   autoDelete: false,
  // },
  concurrency: 4,
  // limitOpenFilesOnRemote: false

  protocol: 'sftp',

  // server common
  // host,
  // port,
  // username,
  // password,
  connectTimeout: 10 * 1000,

  // sftp
  // agent,
  // privateKeyPath,
  // passphrase,
  interactiveAuth: false,
  // algorithms,

  // ftp
  secure: false,
  // secureOptions,
  // passive: false,
  remoteTimeOffsetInHours: 0,
};

function mergedDefault(config) {
  return {
    ...defaultConfig,
    ...config,
  };
}

function getConfigPath(basePath) {
  return path.join(basePath, CONFIG_PATH);
}

export function validateConfig(config) {
  const { error } = Joi.validate(config, configScheme, {
    allowUnknown: true,
    convert: false,
    language: {
      object: {
        child: '!!prop "{{!child}}" fails because {{reason}}',
      },
    },
  });
  return error;
}

export function readConfigsFromFile(configPath): Promise<any[]> {
  return fse.readJson(configPath).then(config => {
    const configs = Array.isArray(config) ? config : [config];
    return configs.map(mergedDefault);
  });
}

export function tryLoadConfigs(workspace): Promise<any[]> {
  const configPath = getConfigPath(workspace);
  return fse.pathExists(configPath).then(
    exist => {
      if (exist) {
        return readConfigsFromFile(configPath);
      }
      return [];
    },
    _ => []
  );
}

// export function getConfig(activityPath: string) {
//   const config = configTrie.findPrefix(normalizePath(activityPath));
//   if (!config) {
//     throw new Error(`(${activityPath}) config file not found`);
//   }

//   return normalizeConfig(config);
// }

export function newConfig(basePath) {
  const configPath = getConfigPath(basePath);

  return fse
    .pathExists(configPath)
    .then(exist => {
      if (exist) {
        return showTextDocument(vscode.Uri.file(configPath));
      }

      return fse
        .outputJson(
          configPath,
          {
            name: 'My Server',
            host: 'localhost',
            protocol: 'sftp',
            port: 22,
            username: 'username',
            remotePath: '/',
            uploadOnSave: true,
<<<<<<< HEAD
            useTempFile: true,
            openSsh: false,
=======
            useTempFile: false,
>>>>>>> f9f0c048
          },
          { spaces: 4 }
        )
        .then(() => showTextDocument(vscode.Uri.file(configPath)));
    })
    .catch(reportError);
}<|MERGE_RESOLUTION|>--- conflicted
+++ resolved
@@ -69,12 +69,8 @@
   // name: undefined,
   remotePath: './',
   uploadOnSave: false,
-<<<<<<< HEAD
-  useTempFile: true,
+  useTempFile: false,
   openSsh: false,
-=======
-  useTempFile: false,
->>>>>>> f9f0c048
   downloadOnOpen: false,
   ignore: [],
   // ignoreFile: undefined,
@@ -183,12 +179,10 @@
             username: 'username',
             remotePath: '/',
             uploadOnSave: true,
-<<<<<<< HEAD
             useTempFile: true,
             openSsh: false,
-=======
             useTempFile: false,
->>>>>>> f9f0c048
+            openSsh: false,
           },
           { spaces: 4 }
         )
